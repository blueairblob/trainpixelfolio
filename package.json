--- conflicted
+++ resolved
@@ -27,12 +27,8 @@
     "@react-navigation/native-stack": "^6.9.13",
     "@supabase/supabase-js": "^2.49.1",
     "class-variance-authority": "^0.7.1",
-<<<<<<< HEAD
-    "expo": "^52.0.46",
-=======
     "expo": "~52.0.42",
     "expo-dev-client": "^5.0.20",
->>>>>>> fc7342f9
     "expo-font": "~13.0.4",
     "expo-image": "~2.0.7",
     "expo-image-picker": "^16.0.6",
