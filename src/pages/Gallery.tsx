
import React, { useState } from 'react';
import Navbar from '@/components/Navbar';
import FilterPanel from '@/components/FilterPanel';
import PhotoGrid from '@/components/PhotoGrid';
import FilterBar from '@/components/FilterBar';
import { usePhotoFilters } from '@/hooks/usePhotoFilters';
<<<<<<< HEAD
import { allPhotos, extractMetadata, hasActiveFilters, countActiveFilters } from '@/services/photoService'; // Change .js to .ts
=======
import { allPhotos, extractMetadata, hasActiveFilters, countActiveFilters } from '@/services/photoService'; // Removed .ts extension
>>>>>>> 61eb80ac

const Gallery = () => {
  const { tags, photographers, locations, minPrice, maxPrice } = extractMetadata();
  const [showFilterMenu, setShowFilterMenu] = useState(false);
  
  const { 
    filters, 
    setFilters, 
    displayPhotos, 
    clearFilters,
    setSortBy
  } = usePhotoFilters({
    allPhotos,
    minPrice,
    maxPrice
  });
  
  // Check if any filters are active
  const activeFilters = hasActiveFilters(filters, minPrice, maxPrice);
  const activeFilterCount = countActiveFilters(filters, minPrice, maxPrice);

  // Handle sort change
  const handleSortChange = (sortBy: 'newest' | 'popular' | 'price_high' | 'price_low') => {
    setSortBy(sortBy);
  };

  return (
    <div className="min-h-screen pb-20">
      <Navbar />
      
      {/* Hero Section */}
      <section className="pt-32 pb-12 md:pb-20">
        <div className="container px-6">
          <div className="max-w-2xl mx-auto text-center">
            <h1 className="text-4xl font-medium tracking-tight">
              Train Photography Gallery
            </h1>
            <p className="mt-4 text-muted-foreground">
              Browse our collection of premium train photographs from around the world.
            </p>
          </div>
        </div>
      </section>
      
      {/* Gallery */}
      <section>
        <div className="container px-6">
          {/* Filter bar */}
          <FilterBar 
            toggleFilterMenu={() => setShowFilterMenu(!showFilterMenu)}
            hasActiveFilters={activeFilters}
            clearFilters={clearFilters}
            displayCount={displayPhotos.length}
            sortBy={filters.sortBy}
            onSortChange={handleSortChange}
          />
          
          {/* Filter component */}
          <FilterPanel
            filters={filters}
            setFilters={setFilters}
            allTags={tags}
            allPhotographers={photographers}
            allLocations={locations}
            minPrice={minPrice}
            maxPrice={maxPrice}
            totalPhotos={allPhotos.length}
            displayPhotos={displayPhotos.length}
            onClearFilters={clearFilters}
            isOpen={showFilterMenu}
          />
          
          {/* Photos grid */}
          <PhotoGrid 
            photos={displayPhotos} 
            clearFilters={clearFilters} 
          />
        </div>
      </section>
    </div>
  );
};

export default Gallery;<|MERGE_RESOLUTION|>--- conflicted
+++ resolved
@@ -1,15 +1,10 @@
-
 import React, { useState } from 'react';
 import Navbar from '@/components/Navbar';
 import FilterPanel from '@/components/FilterPanel';
 import PhotoGrid from '@/components/PhotoGrid';
 import FilterBar from '@/components/FilterBar';
 import { usePhotoFilters } from '@/hooks/usePhotoFilters';
-<<<<<<< HEAD
-import { allPhotos, extractMetadata, hasActiveFilters, countActiveFilters } from '@/services/photoService'; // Change .js to .ts
-=======
 import { allPhotos, extractMetadata, hasActiveFilters, countActiveFilters } from '@/services/photoService'; // Removed .ts extension
->>>>>>> 61eb80ac
 
 const Gallery = () => {
   const { tags, photographers, locations, minPrice, maxPrice } = extractMetadata();
