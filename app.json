{
  "expo": {
    "name": "PicaLoco",
<<<<<<< HEAD
    "slug": "PicaLoco",
=======
    "slug": "picaloco",
>>>>>>> fc7342f9
    "version": "1.0.0",
    "newArchEnabled": true,
    "orientation": "portrait",
    "icon": "./assets/icon.png",
    "userInterfaceStyle": "light",
    "splash": {
      "image": "./assets/splash.png",
      "resizeMode": "contain",
      "backgroundColor": "#1A237E"
    },
    "assetBundlePatterns": [
      "**/*"
    ],
    "ios": {
      "supportsTablet": true,
<<<<<<< HEAD
      "bundleIdentifier": "com.blueairblob.picaloco"
=======
      "bundleIdentifier": "com.stuffdotstuff.picaloco"
>>>>>>> fc7342f9
    },
    "android": {
      "adaptiveIcon": {
        "foregroundImage": "./assets/adaptive-icon.png",
        "backgroundColor": "#1A237E"
      },
<<<<<<< HEAD
      "package": "com.blueairblob.PicaLoco"
=======
      "package": "com.stuffdotstuff.picaloco"
>>>>>>> fc7342f9
    },
    "web": {
      "favicon": "./assets/favicon.png"
    },
<<<<<<< HEAD
    "owner": "blueairblob",
=======
    "extra": {
      "eas": {
        "projectId": "357dfb88-6494-42e7-abc1-7014ec799777"
      }
    },
    "owner": "stuffdotstuff",
>>>>>>> fc7342f9
    "plugins": [
      "expo-font"
    ]
  }
}<|MERGE_RESOLUTION|>--- conflicted
+++ resolved
@@ -1,11 +1,7 @@
 {
   "expo": {
     "name": "PicaLoco",
-<<<<<<< HEAD
-    "slug": "PicaLoco",
-=======
     "slug": "picaloco",
->>>>>>> fc7342f9
     "version": "1.0.0",
     "newArchEnabled": true,
     "orientation": "portrait",
@@ -21,36 +17,24 @@
     ],
     "ios": {
       "supportsTablet": true,
-<<<<<<< HEAD
-      "bundleIdentifier": "com.blueairblob.picaloco"
-=======
       "bundleIdentifier": "com.stuffdotstuff.picaloco"
->>>>>>> fc7342f9
     },
     "android": {
       "adaptiveIcon": {
         "foregroundImage": "./assets/adaptive-icon.png",
         "backgroundColor": "#1A237E"
       },
-<<<<<<< HEAD
-      "package": "com.blueairblob.PicaLoco"
-=======
       "package": "com.stuffdotstuff.picaloco"
->>>>>>> fc7342f9
     },
     "web": {
       "favicon": "./assets/favicon.png"
     },
-<<<<<<< HEAD
-    "owner": "blueairblob",
-=======
     "extra": {
       "eas": {
         "projectId": "357dfb88-6494-42e7-abc1-7014ec799777"
       }
     },
     "owner": "stuffdotstuff",
->>>>>>> fc7342f9
     "plugins": [
       "expo-font"
     ]
